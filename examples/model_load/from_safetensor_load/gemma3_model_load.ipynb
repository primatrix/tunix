--- conflicted
+++ resolved
@@ -40,18 +40,12 @@
         "from huggingface_hub import snapshot_download\n",
         "import humanize\n",
         "import jax\n",
-<<<<<<< HEAD
-        "from tunix.models.gemma3 import params as params_lib\n",
-        "from tunix.models.gemma3 import params_safetensors as params_safetensors_lib\n",
-        "from tunix.models.gemma3 import model as model_lib"
-      ]
-=======
+
         "from tunix.models.gemma3 import model as model_lib\n",
         "from tunix.models.gemma3 import params_safetensors as params_lib"
       ],
       "outputs": [],
       "execution_count": null
->>>>>>> c34b8a23
     },
     {
       "cell_type": "code",
@@ -161,9 +155,6 @@
       "source": [
         "print(\"\\n--- HBM Usage AFTER Model Load ---\")\n",
         "show_hbm_usage()"
-<<<<<<< HEAD
-      ]
-=======
       ],
       "outputs": [],
       "execution_count": null
@@ -238,7 +229,6 @@
       ],
       "outputs": [],
       "execution_count": null
->>>>>>> c34b8a23
     }
   ],
   "metadata": {
